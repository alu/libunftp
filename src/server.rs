use std::fmt;
use std::io::ErrorKind;
use std::io::Write;
use std::sync::{Arc, Mutex};

use bytes::BytesMut;
use failure::*;
use futures::prelude::*;
use futures::sync::mpsc;
use futures::Sink;
use log::{error, info, warn};
use tokio::net::{TcpListener, TcpStream};
use tokio_codec::{Decoder, Encoder};
use uuid::Uuid;

use crate::auth;
use crate::auth::Authenticator;
use crate::commands;
use crate::commands::Command;
use crate::reply::{Reply, ReplyCode};
use crate::storage;

/// InternalMsg represents a status message from the data channel handler to our main (per connection)
/// event handler.
// TODO: Give these events better names
#[derive(PartialEq, Debug)]
enum InternalMsg {
    // Permission Denied
    PermissionDenied,
    // File not found
    NotFound,
    // Send the data to the client
    SendData,
    // We've written the data from the client to the StorageBackend
    WrittenData,
    // Data connection was unexpectedly closed
    ConnectionReset,
    // Failed to write data to disk
    WriteFailed,
    // Started sending data to the client
    SendingData,
    // Unknown Error retrieving file
    UnknownRetrieveError,
    // Listed the directory successfully
    DirectorySuccesfullyListed,
    // File succesfully deleted
    DelSuccess,
    // Failed to delete file
    DelFail,
    // Quit the client connection
    Quit,
    // Successfully created directory
    MkdirSuccess(std::path::PathBuf),
    // Failed to crate directory
    MkdirFail,
}

/// Event represents an `Event` that will be handled by our per-client event loop. It can be either
/// a command from the client, or a status message from the data channel handler.
#[derive(PartialEq, Debug)]
enum Event {
    /// A command from a client (e.g. `USER` or `PASV`)
    Command(commands::Command),
    /// A status message from the data channel handler
    InternalMsg(InternalMsg),
}

// FTPCodec implements tokio's `Decoder` and `Encoder` traits for the control channel, that we'll
// use to decode FTP commands and encode their responses.
struct FTPCodec {
    // Stored index of the next index to examine for a '\n' character. This is used to optimize
    // searching. For example, if `decode` was called with `abc`, it would hold `3`, because that
    // is the next index to examine. The next time `decode` is called with `abcde\n`, we will only
    // look at `de\n` before returning.
    next_index: usize,
}

impl FTPCodec {
    fn new() -> Self {
        FTPCodec { next_index: 0 }
    }
}

impl Decoder for FTPCodec {
    type Item = Command;
    type Error = FTPError;

    // Here we decode the incoming bytes into a meaningful command. We'll split on newlines, and
    // parse the resulting line using `Command::parse()`. This method will be called by tokio.
    fn decode(&mut self, buf: &mut BytesMut) -> Result<Option<Command>, Self::Error> {
        if let Some(newline_offset) = buf[self.next_index..].iter().position(|b| *b == b'\n') {
            let newline_index = newline_offset + self.next_index;
            let line = buf.split_to(newline_index + 1);
            self.next_index = 0;
            Ok(Some(Command::parse(line)?))
        } else {
            self.next_index = buf.len();
            Ok(None)
        }
    }
}

impl Encoder for FTPCodec {
    type Item = Reply;
    type Error = FTPError;

    // Here we encode the outgoing response
    fn encode(&mut self, reply: Reply, buf: &mut BytesMut) -> Result<(), Self::Error> {
        let mut buffer = vec![];
        match reply {
            Reply::None => {
                return Ok(());
            }
            Reply::CodeAndMsg { code, msg } => {
                if msg.is_empty() {
                    write!(buffer, "{}\r\n", code as u32)?;
                } else {
                    write!(buffer, "{} {}\r\n", code as u32, msg)?;
                }
            }
            Reply::MultiLine { code, mut lines } => {
                let s = lines.pop().unwrap();
                write!(
                    buffer,
                    "{}-{}\r\n{} {}\r\n",
                    code as u32,
                    lines.join("\r\n"), // TODO: Handle when line starts with a number
                    code as u32,
                    s
                )?;
            }
        }
        buf.extend(&buffer);
        Ok(())
    }
}

/// The error type returned by this library.
#[derive(Debug)]
pub struct FTPError {
    inner: Context<FTPErrorKind>,
}

impl From<commands::ParseError> for FTPError {
    fn from(err: commands::ParseError) -> FTPError {
        match err.kind().clone() {
            commands::ParseErrorKind::UnknownCommand { command } => {
                // TODO: Do something smart with CoW to prevent copying the command around.
                err.context(FTPErrorKind::UnknownCommand { command }).into()
            }
            commands::ParseErrorKind::InvalidUTF8 => err.context(FTPErrorKind::UTF8Error).into(),
            commands::ParseErrorKind::InvalidCommand => {
                err.context(FTPErrorKind::InvalidCommand).into()
            }
            commands::ParseErrorKind::InvalidToken { .. } => {
                err.context(FTPErrorKind::UTF8Error).into()
            }
            _ => err.context(FTPErrorKind::InvalidCommand).into(),
        }
    }
}

impl From<std::io::Error> for FTPError {
    fn from(err: std::io::Error) -> FTPError {
        err.context(FTPErrorKind::IOError).into()
    }
}

impl From<std::str::Utf8Error> for FTPError {
    fn from(err: std::str::Utf8Error) -> FTPError {
        err.context(FTPErrorKind::UTF8Error).into()
    }
}

impl<'a, T> From<std::sync::PoisonError<std::sync::MutexGuard<'a, T>>> for FTPError {
    fn from(_err: std::sync::PoisonError<std::sync::MutexGuard<'a, T>>) -> FTPError {
        FTPError {
            inner: Context::new(FTPErrorKind::InternalServerError),
        }
    }
}

impl FTPError {
    /// Return the inner error kind of this error.
    #[allow(unused)]
    pub fn kind(&self) -> &FTPErrorKind {
        self.inner.get_context()
    }
}

impl Fail for FTPError {
    fn cause(&self) -> Option<&Fail> {
        self.inner.cause()
    }

    fn backtrace(&self) -> Option<&Backtrace> {
        self.inner.backtrace()
    }
}

impl fmt::Display for FTPError {
    fn fmt(&self, f: &mut fmt::Formatter) -> fmt::Result {
        fmt::Display::fmt(&self.inner, f)
    }
}

impl From<FTPErrorKind> for FTPError {
    fn from(kind: FTPErrorKind) -> FTPError {
        FTPError {
            inner: Context::new(kind),
        }
    }
}

impl From<Context<FTPErrorKind>> for FTPError {
    fn from(inner: Context<FTPErrorKind>) -> FTPError {
        FTPError { inner }
    }
}

/// A list specifying categories of FTP errors. It is meant to be used with the [FTPError] type.
#[derive(Eq, PartialEq, Debug, Fail)]
pub enum FTPErrorKind {
    /// We encountered a system IO error.
    #[fail(display = "Failed to perform IO")]
    IOError,
    /// Something went wrong parsing the client's command.
    #[fail(display = "Failed to parse command")]
    ParseError,
    /// Internal Server Error. This is probably a bug, i.e. when we're unable to lock a resource we
    /// should be able to lock.
    #[fail(display = "Internal Server Error")]
    InternalServerError,
    /// Authentication backend returned an error.
    #[fail(display = "Something went wrong when trying to authenticate")]
    AuthenticationError,
    /// We received something on the data message channel that we don't understand. This should be
    /// impossible.
    #[fail(display = "Failed to map event from data channel")]
    InternalMsgError,
    /// We encountered a non-UTF8 character in the command.
    #[fail(display = "Non-UTF8 character in command")]
    UTF8Error,
    /// The client issued a command we don't know about.
    #[fail(display = "Unknown command: {}", command)]
    UnknownCommand {
        /// The command that we don't know about
        command: String,
    },
    /// The client issued a command that we know about, but in an invalid way (e.g. `USER` without
    /// an username).
    #[fail(display = "Invalid command (invalid parameter)")]
    InvalidCommand,
}

#[derive(PartialEq)]
enum SessionState {
    New,
    WaitPass,
    WaitCmd,
}

// This is where we keep the state for a ftp session.
struct Session<S>
where
    S: storage::StorageBackend,
    <S as storage::StorageBackend>::File: tokio_io::AsyncRead + Send,
    <S as storage::StorageBackend>::Metadata: storage::Metadata,
    <S as storage::StorageBackend>::Error: Send,
{
    username: Option<String>,
    storage: Arc<S>,
    data_cmd_tx: Option<mpsc::Sender<Command>>,
    data_cmd_rx: Option<mpsc::Receiver<Command>>,
    data_abort_tx: Option<mpsc::Sender<()>>,
    data_abort_rx: Option<mpsc::Receiver<()>>,
    cwd: std::path::PathBuf,
    rename_from: Option<std::path::PathBuf>,
    state: SessionState,
}

// Commands that can be send to the data channel.
#[derive(PartialEq)]
enum DataCommand {
    ExternalCommand(Command),
    Abort,
}

impl<S> Session<S>
where
    S: storage::StorageBackend + Send + Sync + 'static,
    <S as storage::StorageBackend>::File: tokio_io::AsyncRead + Send,
    <S as storage::StorageBackend>::Metadata: storage::Metadata,
    <S as storage::StorageBackend>::Error: Send,
{
    fn with_storage(storage: Arc<S>) -> Self {
        Session {
            username: None,
            storage,
            data_cmd_tx: None,
            data_cmd_rx: None,
            data_abort_tx: None,
            data_abort_rx: None,
            cwd: "/".into(),
            rename_from: None,
            state: SessionState::New,
        }
    }

    /// socket: the data socket we'll be working with
    /// tx: channel to send the result of our operation to the control process
    /// rx: channel to receive commands from the control process
    fn process_data(&mut self, socket: TcpStream, tx: mpsc::Sender<InternalMsg>) {
        // TODO: Either take the rx as argument, or properly check the result instead of
        // `unwrap()`.
        let rx = self.data_cmd_rx.take().unwrap();
        // TODO: Same as above, don't `unwrap()` here. Ideally we solve this by refactoring to a
        // proper state machine.
        let abort_rx = self.data_abort_rx.take().unwrap();
        let storage = Arc::clone(&self.storage);
        let cwd = self.cwd.clone();
        let task = rx
            .take(1)
            .map(DataCommand::ExternalCommand)
            .select(abort_rx
                .map(|_| DataCommand::Abort)
            )
            .take_while(|data_cmd| {
                Ok(*data_cmd != DataCommand::Abort)
            })
            .into_future()
            .map(move |(cmd, _)| {
                use self::DataCommand::ExternalCommand;
                match cmd {
                    Some(ExternalCommand(Command::Retr{path})) => {
                        let path = cwd.join(path);
                        let tx_sending = tx.clone();
                        let tx_error = tx.clone();
                        tokio::spawn(
                            storage.get(path)
                            .map_err(|_| std::io::Error::new(ErrorKind::Other, "Failed to get file"))
                            .and_then(|f| {
                                tx_sending.send(InternalMsg::SendingData)
                                .map_err(|_| std::io::Error::new(ErrorKind::Other, "Failed to send 'SendingData' message to data channel"))
                                .and_then(|_| {
                                    tokio_io::io::copy(f, socket)
                                })
                                .and_then(|_| {
                                    tx.send(InternalMsg::SendData)
                                    .map_err(|_| std::io::Error::new(ErrorKind::Other, "Failed to send 'SendData' message to data channel"))
                                })
                            })
                            .or_else(|e| {
                                let msg = match e.kind() {
                                    ErrorKind::NotFound => InternalMsg::NotFound,
                                    ErrorKind::PermissionDenied => InternalMsg::PermissionDenied,
                                    ErrorKind::ConnectionReset | ErrorKind::ConnectionAborted => InternalMsg::ConnectionReset,
                                    _ => InternalMsg::UnknownRetrieveError,
                                };
                                tx_error.send(msg)
                                .map_err(|_| std::io::Error::new(ErrorKind::Other, "Failed to send ErrorMessage to data channel"))
                            })
                            .map(|_| ())
                            .map_err(|e| {
                                warn!("Failed to send file: {:?}", e);
                            })
                         );
                    }
                    Some(ExternalCommand(Command::Stor{path})) => {
                        let path = cwd.join(path);
                        let tx_ok = tx.clone();
                        let tx_error = tx.clone();
                        tokio::spawn(
                            storage.put(socket, path)
                            .map_err(|_| std::io::Error::new(ErrorKind::Other, "Failed to put file"))
                            .and_then(|_| {
                                tx_ok.send(InternalMsg::WrittenData)
                                .map_err(|_| std::io::Error::new(ErrorKind::Other, "Failed to send WrittenData to data channel"))
                            })
                            .or_else(|e| {
                                let msg = match e.kind() {
                                    ErrorKind::NotFound => InternalMsg::NotFound,
                                    ErrorKind::PermissionDenied => InternalMsg::PermissionDenied,
                                    ErrorKind::ConnectionReset | ErrorKind::ConnectionAborted => InternalMsg::ConnectionReset,
                                    _ => InternalMsg::WriteFailed,

                                };
                                tx_error.send(msg)
                            })
                            .map(|_| ())
                            .map_err(|e| {
                                warn!("Failed to send file: {:?}", e);
                            })
                        );
                    },
                    Some(ExternalCommand(Command::List{path})) => {
                        let path = match path {
                            Some(path) => cwd.join(path),
                            None => cwd,
                        };
                        let tx_ok = tx.clone();
                        let tx_error = tx.clone();
                        tokio::spawn(
                            storage.list_fmt(path)
                            .and_then(|res| tokio::io::copy(res, socket))
                            .and_then(|_| {
                                tx_ok.send(InternalMsg::DirectorySuccesfullyListed)
                                .map_err(|_| std::io::Error::new(ErrorKind::Other, "Failed to Send `DirectorySuccesfullyListed` event"))
                            })
                            .or_else(|e| {
                                let msg = match e.kind() {
                                    // TODO: Consider making these events unique (so don't reuse
                                    // the `Stor` messages here)
                                    ErrorKind::NotFound => InternalMsg::NotFound,
                                    ErrorKind::PermissionDenied => InternalMsg::PermissionDenied,
                                    ErrorKind::ConnectionReset | ErrorKind::ConnectionAborted => InternalMsg::ConnectionReset,
                                    _ => InternalMsg::WriteFailed,
                                };
                                tx_error.send(msg)
                            })
                            .map(|_| ())
                            .map_err(|e| {
                                warn!("Failed to send directory list: {:?}", e);
                            })
                        );
                    },
                    Some(ExternalCommand(Command::Nlst{path})) => {
                        let path = match path {
                            Some(path) => cwd.join(path),
                            None => cwd,
                        };
                        let tx_ok = tx.clone();
                        let tx_error = tx.clone();
                        tokio::spawn(
                            storage.nlst(path)
                            .and_then(|res| tokio::io::copy(res, socket))
                            .and_then(|_| {
                                tx_ok.send(InternalMsg::DirectorySuccesfullyListed)
                                .map_err(|_| std::io::Error::new(ErrorKind::Other, "Failed to Send `DirectorySuccesfullyListed` event"))
                            })
                            .or_else(|e| {
                                let msg = match e.kind() {
                                    // TODO: Consider making these events unique (so don't reuse
                                    // the `Stor` messages here)
                                    ErrorKind::NotFound => InternalMsg::NotFound,
                                    ErrorKind::PermissionDenied => InternalMsg::PermissionDenied,
                                    ErrorKind::ConnectionReset | ErrorKind::ConnectionAborted => InternalMsg::ConnectionReset,
                                    _ => InternalMsg::WriteFailed,
                                };
                                tx_error.send(msg)
                            })
                            .map(|_| ())
                            .map_err(|e| {
                                warn!("Failed to send directory list: {:?}", e);
                            })
                        );
                    },
					// TODO: Remove catch-all Some(_) when I'm done implementing :)
                    Some(ExternalCommand(_)) => unimplemented!(),
                    Some(DataCommand::Abort) => {
                        unreachable!()
                    },
                    None => { /* This probably happened because the control channel was closed before we got here */ },
                }
            })
            .into_future()
            .map_err(|_| ())
            .map(|_| ())
        ;

        tokio::spawn(task);
    }
}

/// An instance of a FTP server. It contains a reference to an [`Authenticator`] that will be used
/// for authentication, and a [`StorageBackend`] that will be used as the storage backend.
///
/// The server can be started with the `listen` method.
///
/// # Example
///
/// ```rust
/// use firetrap::Server;
/// # use std::thread;
///
/// let server = Server::with_root("/srv/ftp");
/// # thread::spawn(move || {
/// server.listen("127.0.0.1:2121");
/// # });
/// ```
///
/// [`Authenticator`]: ../auth/trait.Authenticator.html
/// [`StorageBackend`]: ../storage/trait.StorageBackend.html
pub struct Server<S>
where
    S: storage::StorageBackend,
{
    storage: Box<(Fn() -> S) + Send>,
    greeting: &'static str,
    authenticator: &'static (Authenticator + Send + Sync),
    passive_addrs: Arc<Vec<std::net::SocketAddr>>,
}

impl Server<storage::filesystem::Filesystem> {
    /// Create a new `Server` with the given filesystem root.
    ///
    /// # Example
    ///
    /// ```rust
    /// use firetrap::Server;
    ///
    /// let server = Server::with_root("/srv/ftp");
    /// ```
    pub fn with_root<P: Into<std::path::PathBuf> + Send + 'static>(path: P) -> Self {
        let p = path.into();
        let server = Server {
            storage: Box::new(move || {
                let p = &p.clone();
                storage::filesystem::Filesystem::new(p)
            }),
            greeting: "Welcome to the firetrap FTP server",
            authenticator: &auth::AnonymousAuthenticator {},
            passive_addrs: Arc::new(vec![]),
        };
        server.passive_ports(49152..65535)
    }
}

impl<S> Server<S>
where
    S: 'static + storage::StorageBackend + Sync + Send,
    <S as storage::StorageBackend>::File: tokio_io::AsyncRead + Send,
    <S as storage::StorageBackend>::Metadata: storage::Metadata,
    <S as storage::StorageBackend>::Error: Send,
{
    /// Construct a new [`Server`] with the given [`StorageBackend`]. The other parameters will be
    /// set to defaults.
    ///
    /// [`Server`]: struct.Server.html
    /// [`StorageBackend`]: ../storage/trait.StorageBackend.html
    pub fn new(s: Box<Fn() -> S + Send>) -> Self {
        let server = Server {
            storage: s,
            greeting: "Welcome to the firetrap FTP server",
            authenticator: &auth::AnonymousAuthenticator {},
            passive_addrs: Arc::new(vec![]),
        };
        server.passive_ports(49152..65535)
    }

    /// Set the greeting that will be sent to the client after connecting.
    ///
    /// # Example
    ///
    /// ```rust
    /// use firetrap::Server;
    ///
    /// // Use it in a builder-like pattern:
    /// let mut server = Server::with_root("/tmp").greeting("Welcome to my FTP Server");
    ///
    /// // Or instead if you prefer:
    /// let mut server = Server::with_root("/tmp");
    /// server.greeting("Welcome to my FTP Server");
    /// ```
    pub fn greeting(mut self, greeting: &'static str) -> Self {
        self.greeting = greeting;
        self
    }

    /// Set the range of passive ports that we'll use for passive connections.
    ///
    /// # Example
    ///
    /// ```rust
    /// use firetrap::Server;
    ///
    /// // Use it in a builder-like pattern:
    /// let mut server = Server::with_root("/tmp").passive_ports(49152..65535);
    ///
    ///
    /// // Or instead if you prefer:
    /// let mut server = Server::with_root("/tmp");
    /// server.passive_ports(49152..65535);
    /// ```
    pub fn passive_ports(mut self, range: std::ops::Range<u16>) -> Self {
        let mut addrs = vec![];
        for port in range {
            let ip = std::net::IpAddr::V4(std::net::Ipv4Addr::new(0, 0, 0, 0));
            let addr = std::net::SocketAddr::new(ip, port);
            addrs.push(addr);
        }
        self.passive_addrs = Arc::new(addrs);
        self
    }

    /// Set the [`Authenticator`] that will be used for authentication.
    ///
    /// # Example
    ///
    /// ```rust
    /// use firetrap::{auth, auth::AnonymousAuthenticator, Server};
    ///
    /// // Use it in a builder-like pattern:
    /// let mut server = Server::with_root("/tmp").authenticator(&auth::AnonymousAuthenticator{});
    ///
    /// // Or instead if you prefer:
    /// let mut server = Server::with_root("/tmp");
    /// server.authenticator(&auth::AnonymousAuthenticator{});
    /// ```
    ///
    /// [`Authenticator`]: ../auth/trait.Authenticator.html
    pub fn authenticator<A: auth::Authenticator + Send + Sync>(
        mut self,
        authenticator: &'static A,
    ) -> Self {
        self.authenticator = authenticator;
        self
    }

    /// Start the server and listen for connections on the given address.
    ///
    /// # Example
    ///
    /// ```rust
    /// use firetrap::Server;
    /// # use std::thread;
    ///
    /// let mut server = Server::with_root("/srv/ftp");
    /// # thread::spawn(move || {
    /// server.listen("127.0.0.1:2000");
    /// # });
    /// ```
    ///
    /// # Panics
    ///
    /// This function panics when called with invalid addresses or when the process is unable to
    /// `bind()` to the address.
    pub fn listen(self, addr: &str) {
        let addr = addr.parse().unwrap();
        let listener = TcpListener::bind(&addr).unwrap();

        tokio::run({
            listener
                .incoming()
                .map_err(|e| warn!("Failed to accept socket: {}", e))
                .for_each(move |socket| {
                    self.process(socket);
                    Ok(())
                })
        });
    }

    fn process(&self, socket: TcpStream) {
        let authenticator = self.authenticator;
        // TODO: I think we can do with least one `Arc` less...
        let storage = Arc::new((self.storage)());
        let session = Arc::new(Mutex::new(Session::with_storage(storage)));
        let (tx, rx): (mpsc::Sender<InternalMsg>, mpsc::Receiver<InternalMsg>) = mpsc::channel(1);
        let passive_addrs = Arc::clone(&self.passive_addrs);

        macro_rules! respond {
            ($closure:expr) => {{
                ensure_authenticated!();
                $closure()
            }};
        }

        macro_rules! spawn {
            ($future:expr) => {
                tokio::spawn($future.map(|_| ()).map_err(|_| ()));
            };
        }

        macro_rules! ensure_authenticated {
            (  ) => {{
                let session = session.lock()?;
                if session.state != WaitCmd {
                    return Ok(Reply::new(
                        ReplyCode::NotLoggedIn,
                        "Please authenticate with USER and PASS first",
                    ));
                }
            }};
        }

        let respond = move |event: Event| -> Result<Reply, FTPError> {
            use self::InternalMsg::*;
            use self::SessionState::*;

            info!("Processing event {:?}", event);

            match event {
                Event::Command(cmd) => {
                    match cmd {
                        Command::User { username } => {
                            let mut session = session.lock()?;
                            match session.state {
                                New | WaitPass => {
                                    let user = std::str::from_utf8(&username)?;
                                    session.username = Some(user.to_string());
                                    session.state = WaitPass;
                                    Ok(Reply::new(ReplyCode::NeedPassword, "Password Required"))
                                }
                                _ => Ok(Reply::new(
                                    ReplyCode::BadCommandSequence,
                                    "Please create a new connection to switch user",
                                )),
                            }
                        }
                        Command::Pass { password } => {
                            let mut session = session.lock()?;
                            match session.state {
                                WaitPass => {
                                    let pass = std::str::from_utf8(&password)?;
                                    let user = session.username.clone().unwrap();
                                    let res = authenticator.authenticate(&user, pass);
                                    match res {
                                        Ok(true) => {
                                            session.state = WaitCmd;
                                            Ok(Reply::new(
                                                ReplyCode::UserLoggedIn,
                                                "User logged in, proceed",
                                            ))
                                        }
                                        Ok(false) => Ok(Reply::new(
                                            ReplyCode::NotLoggedIn,
                                            "Wrong username or password",
                                        )),
                                        Err(_) => {
                                            warn!("Unknown Authentication backend failure");
                                            Ok(Reply::new(
                                                ReplyCode::NotLoggedIn,
                                                "Failed to authenticate",
                                            ))
                                        }
                                    }
                                }
                                New => Ok(Reply::new(
                                    ReplyCode::BadCommandSequence,
                                    "Please give me a username first",
                                )),
                                _ => Ok(Reply::new(
                                    ReplyCode::NotLoggedIn,
                                    "Please open a new connection to re-authenticate",
                                )),
                            }
                        }
                        // This response is kind of like the User-Agent in http: very much mis-used to gauge
                        // the capabilities of the other peer. D.J. Bernstein recommends to just respond with
                        // `UNIX Type: L8` for greatest compatibility.
                        Command::Syst => {
                            respond!(|| Ok(Reply::new(ReplyCode::SystemType, "UNIX Type: L8")))
                        }
                        Command::Stat { path } => {
                            ensure_authenticated!();
                            match path {
                                None => Ok(Reply::new(
                                    ReplyCode::SystemStatus,
                                    "I'm just a humble FTP server",
                                )),
                                Some(path) => {
                                    let path = std::str::from_utf8(&path)?;
                                    // TODO: Implement :)
                                    info!("Got command STAT {}, but we don't support parameters yet\r\n", path);
                                    Ok(Reply::new(
                                        ReplyCode::CommandNotImplementedForParameter,
                                        "Stat with paths unsupported atm",
                                    ))
                                }
                            }
                        }
                        Command::Acct { .. } => respond!(|| Ok(Reply::new(
                            ReplyCode::NotLoggedIn,
                            "I don't know accounting man"
                        ))),
                        Command::Type => respond!(|| Ok(Reply::new(
                            ReplyCode::CommandOkay,
                            "I'm always in binary mode, dude..."
                        ))),
                        Command::Stru { structure } => {
                            ensure_authenticated!();
                            match structure {
                                commands::StruParam::File => Ok(Reply::new(
                                    ReplyCode::CommandOkay,
                                    "We're in File structure mode",
                                )),
                                _ => Ok(Reply::new(
                                    ReplyCode::CommandNotImplementedForParameter,
                                    "Only File structure is supported",
                                )),
                            }
                        }
                        Command::Mode { mode } => respond!(|| match mode {
                            commands::ModeParam::Stream => Ok(Reply::new(
                                ReplyCode::CommandOkay,
                                "Using Stream transfer mode"
                            )),
                            _ => Ok(Reply::new(
                                ReplyCode::CommandNotImplementedForParameter,
                                "Only Stream transfer mode is supported"
                            )),
                        }),
                        Command::Help => respond!(|| Ok(Reply::new(
                            ReplyCode::HelpMessage,
                            "We haven't implemented a useful HELP command, sorry"
                        ))),
                        Command::Noop => respond!(|| Ok(Reply::new(
                            ReplyCode::CommandOkay,
                            "Successfully did nothing"
                        ))),
                        Command::Pasv => {
                            ensure_authenticated!();

                            let listener = std::net::TcpListener::bind(&passive_addrs.as_slice())?;
                            let addr = match listener.local_addr()? {
                                std::net::SocketAddr::V4(addr) => addr,
                                std::net::SocketAddr::V6(_) => {
                                    panic!("we only listen on ipv4, so this shouldn't happen")
                                }
                            };
                            let listener = TcpListener::from_std(
                                listener,
                                &tokio::reactor::Handle::default(),
                            )?;

                            let octets = addr.ip().octets();
                            let port = addr.port();
                            let p1 = port >> 8;
                            let p2 = port - (p1 * 256);
                            let tx = tx.clone();

                            let (cmd_tx, cmd_rx): (mpsc::Sender<Command>, mpsc::Receiver<Command>) =
                                mpsc::channel(1);
                            let (data_abort_tx, data_abort_rx): (
                                mpsc::Sender<()>,
                                mpsc::Receiver<()>,
                            ) = mpsc::channel(1);
                            {
                                let mut session = session.lock()?;
                                session.data_cmd_tx = Some(cmd_tx);
                                session.data_cmd_rx = Some(cmd_rx);
                                session.data_abort_tx = Some(data_abort_tx);
                                session.data_abort_rx = Some(data_abort_rx);
                            }

                            let session = session.clone();
                            tokio::spawn(Box::new(
                                listener
                                    .incoming()
                                    .take(1)
                                    .map_err(|e| warn!("Failed to accept data socket: {:?}", e))
                                    .for_each(move |socket| {
                                        let tx = tx.clone();
                                        let session = session.clone();
                                        let mut session = session.lock().unwrap_or_else(|res| {
                                            // TODO: Send signal to `tx` here, so we can handle the
                                            // error
                                            error!("session lock() result: {}", res);
                                            panic!()
                                        });
                                        session.process_data(socket, tx);
                                        Ok(())
                                    }),
                            ));

                            Ok(Reply::new_with_string(
                                ReplyCode::EnteringPassiveMode,
                                format!(
                                    "Entering Passive Mode ({},{},{},{},{},{})",
                                    octets[0], octets[1], octets[2], octets[3], p1, p2
                                ),
                            ))
                        }
                        Command::Port => {
                            ensure_authenticated!();
                            Ok(Reply::new(
                                ReplyCode::CommandNotImplemented,
                                "ACTIVE mode is not supported - use PASSIVE instead",
                            ))
                        }
                        Command::Retr { .. } => {
                            ensure_authenticated!();
                            let mut session = session.lock()?;
                            let tx = match session.data_cmd_tx.take() {
                                Some(tx) => tx,
                                None => return Err(FTPErrorKind::InternalServerError.into()),
                            };
                            spawn!(tx.send(cmd.clone()));
                            Ok(Reply::none())
                        }
                        Command::Stor { .. } => {
                            ensure_authenticated!();
                            let mut session = session.lock()?;
                            let tx = match session.data_cmd_tx.take() {
                                Some(tx) => tx,
                                None => {
                                    return Ok(Reply::new(
                                        ReplyCode::CantOpenDataConnection,
                                        "No data connection established",
                                    ));
                                }
                            };
                            spawn!(tx.send(cmd.clone()));
                            Ok(Reply::new(
                                ReplyCode::FileStatusOkay,
                                "Ready to receive data",
                            ))
                        }
                        Command::List { .. } => {
                            ensure_authenticated!();
                            // TODO: Map this error so we can give more meaningful error messages.
                            let mut session = session.lock()?;
                            let tx = match session.data_cmd_tx.take() {
                                Some(tx) => tx,
                                None => {
                                    return Ok(Reply::new(
                                        ReplyCode::CantOpenDataConnection,
                                        "No data connection established",
                                    ));
                                }
                            };
                            spawn!(tx.send(cmd.clone()));
                            Ok(Reply::new(
                                ReplyCode::FileStatusOkay,
                                "Sending directory list",
                            ))
                        }
                        Command::Nlst { .. } => {
                            ensure_authenticated!();
                            let mut session = session.lock()?;
                            let tx = match session.data_cmd_tx.take() {
                                Some(tx) => tx,
                                None => {
                                    return Ok(Reply::new(
                                        ReplyCode::CantOpenDataConnection,
                                        "No data connection established",
                                    ));
                                }
                            };
                            spawn!(tx.send(cmd.clone()));
                            Ok(Reply::new(
                                ReplyCode::FileStatusOkay,
                                "Sending directory list",
                            ))
                        }
                        Command::Feat => {
                            ensure_authenticated!();
<<<<<<< HEAD
                            let response = "211-Extensions supported:\r\n \
                                            I support some cool features\r\n\
                                            211 End\r\n"
                                .to_string();
                            Ok(response)
=======
                            let reply = Reply::new_multiline(
                                ReplyCode::SystemStatus,
                                &vec![
                                    "Extensions supported:",
                                    "AUTH (Authentication/Security Mechanism)",
                                    "PROT (Data Channel Protection Level)",
                                    "PBSZ (Protection Buffer Size)",
                                ],
                            );
                            Ok(reply)
>>>>>>> 9ca3c39c
                        }
                        Command::Pwd => {
                            ensure_authenticated!();
                            let session = session.lock()?;
                            // TODO: properly escape double quotes in `cwd`
                            Ok(Reply::new_with_string(
                                ReplyCode::DirCreated,
                                format!("\"{}\"", session.cwd.as_path().display()),
                            ))
                        }
                        Command::Cwd { path } => {
                            // TODO: We current accept all CWD requests. Consider only allowing
                            // this if the directory actually exists and the user has the proper
                            // permission.
                            respond!(|| {
                                let mut session = session.lock()?;
                                session.cwd.push(path);
                                Ok(Reply::new(ReplyCode::FileActionOkay, "Okay."))
                            })
                        }
                        Command::Cdup => respond!(|| {
                            let mut session = session.lock()?;
                            session.cwd.pop();
                            Ok(Reply::new(ReplyCode::FileActionOkay, "Okay."))
                        }),
                        Command::Opts { option } => {
                            ensure_authenticated!();
                            match option {
                                commands::Opt::UTF8 => Ok(Reply::new(
                                    ReplyCode::FileActionOkay,
                                    "Okay, I'm always in UTF8 mode.",
                                )),
                            }
                        }
                        Command::Dele { path } => {
                            ensure_authenticated!();
                            let session = session.lock()?;
                            let storage = Arc::clone(&session.storage);
                            let path = session.cwd.join(path);
                            let tx_success = tx.clone();
                            let tx_fail = tx.clone();
                            tokio::spawn(
                                storage
                                    .del(path)
                                    .map_err(|_| {
                                        std::io::Error::new(
                                            ErrorKind::Other,
                                            "Failed to delete file",
                                        )
                                    })
                                    .and_then(|_| {
                                        tx_success.send(InternalMsg::DelSuccess).map_err(|_| {
                                            std::io::Error::new(
                                                ErrorKind::Other,
                                                "Failed to send 'DelSuccess' to data channel",
                                            )
                                        })
                                    })
                                    .or_else(|_| {
                                        tx_fail.send(InternalMsg::DelFail).map_err(|_| {
                                            std::io::Error::new(
                                                ErrorKind::Other,
                                                "Failed to send 'DelFail' to data channel",
                                            )
                                        })
                                    })
                                    .map(|_| ())
                                    .map_err(|e| {
                                        warn!("Failed to delete file: {}", e);
                                    }),
                            );
                            Ok(Reply::none())
                        }
                        Command::Quit => {
                            let tx = tx.clone();
                            spawn!(tx.send(InternalMsg::Quit));
                            Ok(Reply::new(ReplyCode::ClosingControlConnection, "bye!"))
                        }
                        Command::Mkd { path } => {
                            ensure_authenticated!();
                            let session = session.lock()?;
                            let storage = Arc::clone(&session.storage);
                            let path = session.cwd.join(path);
                            let tx_success = tx.clone();
                            let tx_fail = tx.clone();
                            tokio::spawn(
                                storage
                                    .mkd(&path)
                                    .map_err(|_| {
                                        std::io::Error::new(
                                            ErrorKind::Other,
                                            "Failed to create directory",
                                        )
                                    })
                                    .and_then(|_| {
                                        tx_success.send(InternalMsg::MkdirSuccess(path)).map_err(
                                            |_| {
                                                std::io::Error::new(
                                                    ErrorKind::Other,
                                                    "Failed to send 'MkdirSuccess' message",
                                                )
                                            },
                                        )
                                    })
                                    .or_else(|_| {
                                        tx_fail.send(InternalMsg::MkdirFail).map_err(|_| {
                                            std::io::Error::new(
                                                ErrorKind::Other,
                                                "Failed to send 'MkdirFail' message",
                                            )
                                        })
                                    })
                                    .map(|_| ())
                                    .map_err(|e| {
                                        warn!("Failed to create directory: {}", e);
                                    }),
                            );
                            Ok(Reply::none())
                        }
                        Command::Allo { .. } => {
                            ensure_authenticated!();
                            // ALLO is obsolete and we'll just ignore it.
                            Ok(Reply::new(
                                ReplyCode::CommandOkayNotImplemented,
                                "I don't need to allocate anything",
                            ))
                        }
                        Command::Abor => {
                            ensure_authenticated!();
                            let mut session = session.lock()?;
                            match session.data_abort_tx.take() {
                                Some(tx) => {
                                    spawn!(tx.send(()));
                                    Ok(Reply::new(
                                        ReplyCode::ClosingDataConnection,
                                        "Closed data channel",
                                    ))
                                }
                                None => Ok(Reply::new(
                                    ReplyCode::ClosingDataConnection,
                                    "Data channel already closed",
                                )),
                            }
                        }
                        // TODO: Write functional test for STOU command.
                        Command::Stou => {
                            ensure_authenticated!();
                            let mut session = session.lock()?;
                            let tx = match session.data_cmd_tx.take() {
                                Some(tx) => tx,
                                None => {
                                    return Ok(Reply::new(
                                        ReplyCode::CantOpenDataConnection,
                                        "No data connection established",
                                    ));
                                }
                            };

                            let uuid = Uuid::new_v4().to_string();
                            let filename = std::path::Path::new(&uuid);
                            let path = session.cwd.join(&filename).to_string_lossy().to_string();
                            spawn!(tx.send(Command::Stor { path: path }));
                            Ok(Reply::new_with_string(
                                ReplyCode::FileStatusOkay,
                                filename.to_string_lossy().to_string(),
                            ))
                        }
                        Command::Rnfr { file } => {
                            ensure_authenticated!();
                            let mut session = session.lock()?;
                            session.rename_from = Some(file);
                            Ok(Reply::new(
                                ReplyCode::FileActionPending,
                                "Tell me, what would you like the new name to be?",
                            ))
                        }
                        Command::Rnto { file } => {
                            ensure_authenticated!();
                            let mut session = session.lock()?;
                            let storage = Arc::clone(&session.storage);
                            match session.rename_from.take() {
                                Some(from) => {
                                    spawn!(storage.rename(from, file));
                                    Ok(Reply::new(
                                        ReplyCode::FileActionOkay,
                                        "sure, it shall be known",
                                    ))
                                }
                                None => Ok(Reply::new(
                                    ReplyCode::TransientFileError,
                                    "Please tell me what file you want to rename first",
                                )),
                            }
                        }
                    }
                }

                Event::InternalMsg(NotFound) => {
                    Ok(Reply::new(ReplyCode::FileError, "File not found"))
                }
                Event::InternalMsg(PermissionDenied) => {
                    Ok(Reply::new(ReplyCode::FileError, "Permision denied"))
                }
                Event::InternalMsg(SendingData) => {
                    Ok(Reply::new(ReplyCode::FileStatusOkay, "Sending Data"))
                }
                Event::InternalMsg(SendData) => Ok(Reply::new(
                    ReplyCode::ClosingDataConnection,
                    "Send you something nice",
                )),
                Event::InternalMsg(WriteFailed) => Ok(Reply::new(
                    ReplyCode::TransientFileError,
                    "Failed to write file",
                )),
                Event::InternalMsg(ConnectionReset) => Ok(Reply::new(
                    ReplyCode::ConnectionClosed,
                    "Datachannel unexpectedly closed",
                )),
                Event::InternalMsg(WrittenData) => Ok(Reply::new(
                    ReplyCode::ClosingDataConnection,
                    "File succesfully written",
                )),
                Event::InternalMsg(UnknownRetrieveError) => {
                    Ok(Reply::new(ReplyCode::TransientFileError, "Unknown Error"))
                }
                Event::InternalMsg(DirectorySuccesfullyListed) => Ok(Reply::new(
                    ReplyCode::ClosingDataConnection,
                    "Listed the directory",
                )),
                Event::InternalMsg(DelSuccess) => Ok(Reply::new(
                    ReplyCode::FileActionOkay,
                    "File successfully removed",
                )),
                Event::InternalMsg(DelFail) => Ok(Reply::new(
                    ReplyCode::TransientFileError,
                    "Failed to delete the file",
                )),
                // The InternalMsg::Quit will never be reached, because we catch it in the task before
                // this closure is called (because we have to close the connection).
                Event::InternalMsg(Quit) => {
                    Ok(Reply::new(ReplyCode::ClosingControlConnection, "bye!"))
                }
                Event::InternalMsg(MkdirSuccess(path)) => Ok(Reply::new_with_string(
                    ReplyCode::DirCreated,
                    path.to_string_lossy().to_string(),
                )),
                Event::InternalMsg(MkdirFail) => Ok(Reply::new(
                    ReplyCode::FileError,
                    "Failed to create directory",
                )),
            }
        };

        let codec = FTPCodec::new();
        let (sink, stream) = codec.framed(socket).split();
        let task = sink
<<<<<<< HEAD
            .send(format!("220 {}\r\n", self.greeting))
            .and_then(futures::sink::Sink::flush)
=======
            .send(Reply::new(ReplyCode::ServiceReady, self.greeting))
            .and_then(|sink| sink.flush())
>>>>>>> 9ca3c39c
            .and_then(move |sink| {
                sink.send_all(
                    stream
                        .map(Event::Command)
                        .select(
                            rx.map(Event::InternalMsg)
                                .map_err(|_| FTPErrorKind::InternalMsgError.into()),
                        )
                        .take_while(|event| {
                            // TODO: Make sure data connections are closed
                            Ok(*event != Event::InternalMsg(InternalMsg::Quit))
                        })
                        .and_then(respond)
                        .or_else(|e| {
                            warn!("Failed to process command: {}", e);
                            let response = match e.kind() {
                                FTPErrorKind::UnknownCommand { .. } => Reply::new(
                                    ReplyCode::CommandSyntaxError,
                                    "Command not implemented",
                                ),
                                FTPErrorKind::UTF8Error => Reply::new(
                                    ReplyCode::CommandSyntaxError,
                                    "Invalid UTF8 in command",
                                ),
                                FTPErrorKind::InvalidCommand => {
                                    Reply::new(ReplyCode::ParameterSyntaxError, "Invalid Parameter")
                                }
                                _ => Reply::new(
                                    ReplyCode::LocalError,
                                    "Unknown internal server error, please try again later",
                                ),
                            };
                            futures::future::ok(response)
                        })
                        // Needed for type annotation, we can possible remove this once the compiler is
                        // smarter about inference :)
                        .map_err(|e: FTPError| e),
                )
            })
            .then(|res| {
                if let Err(e) = res {
                    warn!("Failed to process connection: {}", e);
                }

                Ok(())
            });
        tokio::spawn(task);
    }
}<|MERGE_RESOLUTION|>--- conflicted
+++ resolved
@@ -945,13 +945,6 @@
                         }
                         Command::Feat => {
                             ensure_authenticated!();
-<<<<<<< HEAD
-                            let response = "211-Extensions supported:\r\n \
-                                            I support some cool features\r\n\
-                                            211 End\r\n"
-                                .to_string();
-                            Ok(response)
-=======
                             let reply = Reply::new_multiline(
                                 ReplyCode::SystemStatus,
                                 &vec![
@@ -962,7 +955,6 @@
                                 ],
                             );
                             Ok(reply)
->>>>>>> 9ca3c39c
                         }
                         Command::Pwd => {
                             ensure_authenticated!();
@@ -1219,13 +1211,8 @@
         let codec = FTPCodec::new();
         let (sink, stream) = codec.framed(socket).split();
         let task = sink
-<<<<<<< HEAD
-            .send(format!("220 {}\r\n", self.greeting))
-            .and_then(futures::sink::Sink::flush)
-=======
             .send(Reply::new(ReplyCode::ServiceReady, self.greeting))
             .and_then(|sink| sink.flush())
->>>>>>> 9ca3c39c
             .and_then(move |sink| {
                 sink.send_all(
                     stream
